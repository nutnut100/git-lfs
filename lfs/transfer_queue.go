--- conflicted
+++ resolved
@@ -149,35 +149,6 @@
 	}
 }
 
-<<<<<<< HEAD
-func (q *TransferQueue) endProcess() {
-	close(q.errorc)
-	for _, watcher := range q.watchers {
-		close(watcher)
-	}
-}
-
-// Process starts the transfer queue and displays a progress bar. Process will
-// do individual or batch transfers depending on the Config.BatchTransfer() value.
-// Process will transfer files sequentially or concurrently depending on the
-// Concig.ConcurrentTransfers() value.
-func (q *TransferQueue) Process() {
-
-	// Early out if nothing to do
-	if len(q.transferables) == 0 {
-		q.endProcess()
-		return
-	}
-
-	q.bar = pb.New64(q.size)
-	q.bar.SetUnits(pb.U_BYTES)
-	q.bar.ShowBar = false
-
-	// This goroutine collects errors returned from transfers
-	go func() {
-		for err := range q.errorc {
-			q.errors = append(q.errors, err)
-=======
 // batchApiRoutine processes the queue of transfers using the batch endpoint,
 // making only one POST call for all objects. The results are then handed
 // off to the transfer workers.
@@ -186,7 +157,6 @@
 		batch := q.batcher.Next()
 		if batch == nil {
 			break
->>>>>>> bbd6dbcd
 		}
 
 		tracerx.Printf("tq: sending batch of size %d", len(batch))
@@ -226,15 +196,6 @@
 			}
 		}
 	}
-<<<<<<< HEAD
-
-	q.wg.Wait()
-	q.endProcess()
-	close(progressc)
-
-	q.bar.Finish()
-=======
->>>>>>> bbd6dbcd
 }
 
 // This goroutine collects errors returned from transfers

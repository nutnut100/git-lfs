[application]

name = "git-lfs"
version = "1.0.2"
authors = [
  "Rick Olson <technoweenie@gmail.com>",
  "Scott Barron <rubyist@github.com>",
]

[dependencies]

"github.com/cheggaaa/pb"                        = "bd14546a551971ae7f460e6d6e527c5b56cd38d7"
"github.com/kr/pretty"                          = "088c856450c08c03eb32f7a6c221e6eefaa10e6f"
"github.com/kr/pty"                             = "5cf931ef8f76dccd0910001d74a58a7fca84a83d"
"github.com/kr/text"                            = "6807e777504f54ad073ecef66747de158294b639"
"github.com/inconshreveable/mousetrap"          = "76626ae9c91c4f2a10f34cad8ce83ea42c93bb75"
"github.com/olekukonko/ts"                      = "ecf753e7c962639ab5a1fb46f7da627d4c0a04b8"
"github.com/rubyist/tracerx"                    = "d7bcc0bc315bed2a841841bee5dbecc8d7d7582f"
"github.com/spf13/cobra"                        = "c55cdf33856a08e4822738728b41783292812889"
"github.com/spf13/pflag"                        = "580b9be06c33d8ba9dcc8757ea56b7642472c2f5"
"github.com/technoweenie/assert"                = "b25ea301d127043ffacf3b2545726e79b6632139"
"github.com/technoweenie/go-contentaddressable" = "38171def3cd15e3b76eb156219b3d48704643899"
<<<<<<< HEAD
"github.com/bgentry/go-netrc/netrc"             = "9fd32a8b3d3d3f9d43c341bfe098430e07609480"
=======
"github.com/ThomsonReutersEikon/go-ntlm/ntlm"	= "52b7efa603f1b809167b528b8bbaa467e36fdc02"
>>>>>>> 88d1f7af
<|MERGE_RESOLUTION|>--- conflicted
+++ resolved
@@ -9,6 +9,7 @@
 
 [dependencies]
 
+"github.com/bgentry/go-netrc/netrc"             = "9fd32a8b3d3d3f9d43c341bfe098430e07609480"
 "github.com/cheggaaa/pb"                        = "bd14546a551971ae7f460e6d6e527c5b56cd38d7"
 "github.com/kr/pretty"                          = "088c856450c08c03eb32f7a6c221e6eefaa10e6f"
 "github.com/kr/pty"                             = "5cf931ef8f76dccd0910001d74a58a7fca84a83d"
@@ -18,10 +19,6 @@
 "github.com/rubyist/tracerx"                    = "d7bcc0bc315bed2a841841bee5dbecc8d7d7582f"
 "github.com/spf13/cobra"                        = "c55cdf33856a08e4822738728b41783292812889"
 "github.com/spf13/pflag"                        = "580b9be06c33d8ba9dcc8757ea56b7642472c2f5"
+"github.com/ThomsonReutersEikon/go-ntlm/ntlm"	  = "52b7efa603f1b809167b528b8bbaa467e36fdc02"
 "github.com/technoweenie/assert"                = "b25ea301d127043ffacf3b2545726e79b6632139"
-"github.com/technoweenie/go-contentaddressable" = "38171def3cd15e3b76eb156219b3d48704643899"
-<<<<<<< HEAD
-"github.com/bgentry/go-netrc/netrc"             = "9fd32a8b3d3d3f9d43c341bfe098430e07609480"
-=======
-"github.com/ThomsonReutersEikon/go-ntlm/ntlm"	= "52b7efa603f1b809167b528b8bbaa467e36fdc02"
->>>>>>> 88d1f7af
+"github.com/technoweenie/go-contentaddressable" = "38171def3cd15e3b76eb156219b3d48704643899"
--- conflicted
+++ resolved
@@ -74,67 +74,19 @@
 			continue
 		}
 
-<<<<<<< HEAD
 		pointers, err := lfs.ScanRefs(left, right, scanOpt)
-=======
-		prePushRef(left, right, destRef)
-
-	}
-}
-
-func prePushRef(left, right, destRef string) {
-	// Just use scanner here
-	scanOpt := lfs.NewScanRefsOptions()
-	scanOpt.ScanMode = lfs.ScanLeftToRemoteMode
-	scanOpt.RemoteName = lfs.Config.CurrentRemote
-
-	pointers, err := lfs.ScanRefs(left, right, scanOpt)
-	if err != nil {
-		Panic(err, "Error scanning for Git LFS files")
-	}
-
-	totalSize := int64(0)
-	for _, p := range pointers {
-		totalSize += p.Size
-	}
-
-	// Objects to skip because they're missing locally but on server
-	var skipObjects lfs.StringSet
-
-	if !prePushDryRun {
-		// Do this as a pre-flight check since upload queue starts immediately
-		skipObjects = prePushCheckForMissingObjects(pointers)
-	}
-
-	metadata := lfs.NewTransferMetadata(destRef)
-	uploadQueue := lfs.NewUploadQueue(len(pointers), totalSize, prePushDryRun, metadata)
-
-	for _, pointer := range pointers {
-		if prePushDryRun {
-			Print("push %s => %s", pointer.Oid, pointer.Name)
-			continue
-		}
-
-		if skipObjects.Contains(pointer.Oid) {
-			// object missing locally but on server, don't bother
-			continue
-		}
-
-		u, err := lfs.NewUploadable(pointer.Oid, pointer.Name)
->>>>>>> 31133879
 		if err != nil {
 			Panic(err, "Error scanning for Git LFS files")
 		}
 
-		ctx.Upload(pointers)
+		ctx.Upload(lfs.NewTransferMetadata(destRef), pointers)
 	}
 }
 
 // decodeRefs pulls the sha1s and destination ref out of the line read from the pre-push
 // hook's stdin.
-func decodeRefs(input string) (string, string, string) {
+func decodeRefs(input string) (left, right, destRef string) {
 	refs := strings.Split(strings.TrimSpace(input), " ")
-	var left, right, destRef string
 
 	if len(refs) > 1 {
 		left = refs[1]
@@ -148,7 +100,7 @@
 		right = "^" + refs[3]
 	}
 
-	return left, right, destRef
+	return
 }
 
 func init() {

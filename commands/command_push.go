package commands

import (
	"io/ioutil"
	"os"

	"github.com/github/git-lfs/git"
	"github.com/github/git-lfs/lfs"
	"github.com/github/git-lfs/vendor/_nuts/github.com/rubyist/tracerx"
	"github.com/github/git-lfs/vendor/_nuts/github.com/spf13/cobra"
)

var (
	pushCmd = &cobra.Command{
		Use: "push",
		Run: pushCommand,
	}
	pushDryRun    = false
	pushObjectIDs = false
	pushAll       = false
	useStdin      = false

	// shares some global vars and functions with command_pre_push.go
)

func uploadsBetweenRefs(ctx *uploadContext, left string, right string) {
	tracerx.Printf("Upload between %v and %v", left, right)

	scanOpt := lfs.NewScanRefsOptions()
	scanOpt.ScanMode = lfs.ScanRefsMode
	scanOpt.RemoteName = ctx.RemoteName

	pointers, err := lfs.ScanRefs(left, right, scanOpt)
	if err != nil {
		Panic(err, "Error scanning for Git LFS files")
	}

	ctx.Upload(pointers)
}

func uploadsBetweenRefAndRemote(ctx *uploadContext, refnames []string) {
	tracerx.Printf("Upload refs %v to remote %v", refnames, ctx.RemoteName)

	scanOpt := lfs.NewScanRefsOptions()
	scanOpt.ScanMode = lfs.ScanLeftToRemoteMode
	scanOpt.RemoteName = ctx.RemoteName

	if pushAll {
		scanOpt.ScanMode = lfs.ScanRefsMode
	}

	refs, err := refsByNames(refnames)
	if err != nil {
		Error(err.Error())
		Exit("Error getting local refs.")
	}

	for _, ref := range refs {
		pointers, err := lfs.ScanRefs(ref.Name, "", scanOpt)
		if err != nil {
			Panic(err, "Error scanning for Git LFS files in the %q ref", ref.Name)
		}

		ctx.Upload(pointers)
	}
}

<<<<<<< HEAD
func uploadsWithObjectIDs(ctx *uploadContext, oids []string) {
	pointers := make([]*lfs.WrappedPointer, len(oids))
=======
func uploadPointers(pointers []*lfs.WrappedPointer) *lfs.TransferQueue {
	totalSize := int64(0)
	for _, p := range pointers {
		totalSize += p.Size
	}

	skipObjects := prePushCheckForMissingObjects(pointers)

	uploadQueue := lfs.NewUploadQueue(len(pointers), totalSize, pushDryRun, nil)
	for i, pointer := range pointers {
		if pushDryRun {
			Print("push %s => %s", pointer.Oid, pointer.Name)
			continue
		}

		if _, skip := skipObjects[pointer.Oid]; skip {
			// object missing locally but on server, don't bother
			continue
		}

		tracerx.Printf("prepare upload: %s %s %d/%d", pointer.Oid, pointer.Name, i+1, len(pointers))
>>>>>>> 31133879

	for idx, oid := range oids {
		pointers[idx] = &lfs.WrappedPointer{Pointer: &lfs.Pointer{Oid: oid}}
	}

	ctx.Upload(pointers)
}

func refsByNames(refnames []string) ([]*git.Ref, error) {
	localrefs, err := git.LocalRefs()
	if err != nil {
		return nil, err
	}

	if pushAll && len(refnames) == 0 {
		return localrefs, nil
	}

<<<<<<< HEAD
	reflookup := make(map[string]*git.Ref, len(localrefs))
	for _, ref := range localrefs {
		reflookup[ref.Name] = ref
	}
=======
	uploadQueue := lfs.NewUploadQueue(len(oids), totalSize, pushDryRun, nil)
>>>>>>> 31133879

	refs := make([]*git.Ref, len(refnames))
	for i, name := range refnames {
		if ref, ok := reflookup[name]; ok {
			refs[i] = ref
		} else {
			refs[i] = &git.Ref{name, git.RefTypeOther, name}
		}
	}

	return refs, nil
}

// pushCommand pushes local objects to a Git LFS server.  It takes two
// arguments:
//
//   `<remote> <remote ref>`
//
// Remote must be a remote name, not a URL
//
// pushCommand calculates the git objects to send by looking comparing the range
// of commits between the local and remote git servers.
func pushCommand(cmd *cobra.Command, args []string) {
	if len(args) == 0 {
		Print("Specify a remote and a remote branch name (`git lfs push origin master`)")
		os.Exit(1)
	}

	// Remote is first arg
	if err := git.ValidateRemote(args[0]); err != nil {
		Exit("Invalid remote name %q", args[0])
	}
	lfs.Config.CurrentRemote = args[0]

	ctx := newUploadContext()
	ctx.DryRun = pushDryRun

	if useStdin {
		requireStdin("Run this command from the Git pre-push hook, or leave the --stdin flag off.")

		// called from a pre-push hook!  Update the existing pre-push hook if it's
		// one that git-lfs set.
		lfs.InstallHooks(false)

		refsData, err := ioutil.ReadAll(os.Stdin)
		if err != nil {
			Panic(err, "Error reading refs on stdin")
		}

		if len(refsData) == 0 {
			return
		}

<<<<<<< HEAD
		left, right := decodeRefs(string(refsData))
		if left == prePushDeleteBranch {
=======
		left, right, _ := decodeRefs(string(refsData))
		if left == pushDeleteBranch {
>>>>>>> 31133879
			return
		}

		uploadsBetweenRefs(ctx, left, right)
	} else if pushObjectIDs {
		if len(args) < 2 {
			Print("Usage: git lfs push --object-id <remote> <lfs-object-id> [lfs-object-id] ...")
			return
		}

		uploadsWithObjectIDs(ctx, args[1:])
	} else {
		if len(args) < 1 {
			Print("Usage: git lfs push --dry-run <remote> [ref]")
			return
		}

		uploadsBetweenRefAndRemote(ctx, args[1:])
	}
}

func init() {
	pushCmd.Flags().BoolVarP(&pushDryRun, "dry-run", "d", false, "Do everything except actually send the updates")
	pushCmd.Flags().BoolVarP(&useStdin, "stdin", "s", false, "Take refs on stdin (for pre-push hook)")
	pushCmd.Flags().BoolVarP(&pushObjectIDs, "object-id", "o", false, "Push LFS object ID(s)")
	pushCmd.Flags().BoolVarP(&pushAll, "all", "a", false, "Push all objects for the current ref to the remote.")

	RootCmd.AddCommand(pushCmd)
}<|MERGE_RESOLUTION|>--- conflicted
+++ resolved
@@ -35,7 +35,7 @@
 		Panic(err, "Error scanning for Git LFS files")
 	}
 
-	ctx.Upload(pointers)
+	ctx.Upload(nil, pointers)
 }
 
 func uploadsBetweenRefAndRemote(ctx *uploadContext, refnames []string) {
@@ -61,42 +61,18 @@
 			Panic(err, "Error scanning for Git LFS files in the %q ref", ref.Name)
 		}
 
-		ctx.Upload(pointers)
+		ctx.Upload(lfs.NewTransferMetadata(ref.Name), pointers)
 	}
 }
 
-<<<<<<< HEAD
 func uploadsWithObjectIDs(ctx *uploadContext, oids []string) {
 	pointers := make([]*lfs.WrappedPointer, len(oids))
-=======
-func uploadPointers(pointers []*lfs.WrappedPointer) *lfs.TransferQueue {
-	totalSize := int64(0)
-	for _, p := range pointers {
-		totalSize += p.Size
-	}
-
-	skipObjects := prePushCheckForMissingObjects(pointers)
-
-	uploadQueue := lfs.NewUploadQueue(len(pointers), totalSize, pushDryRun, nil)
-	for i, pointer := range pointers {
-		if pushDryRun {
-			Print("push %s => %s", pointer.Oid, pointer.Name)
-			continue
-		}
-
-		if _, skip := skipObjects[pointer.Oid]; skip {
-			// object missing locally but on server, don't bother
-			continue
-		}
-
-		tracerx.Printf("prepare upload: %s %s %d/%d", pointer.Oid, pointer.Name, i+1, len(pointers))
->>>>>>> 31133879
 
 	for idx, oid := range oids {
 		pointers[idx] = &lfs.WrappedPointer{Pointer: &lfs.Pointer{Oid: oid}}
 	}
 
-	ctx.Upload(pointers)
+	ctx.Upload(nil, pointers)
 }
 
 func refsByNames(refnames []string) ([]*git.Ref, error) {
@@ -109,14 +85,10 @@
 		return localrefs, nil
 	}
 
-<<<<<<< HEAD
 	reflookup := make(map[string]*git.Ref, len(localrefs))
 	for _, ref := range localrefs {
 		reflookup[ref.Name] = ref
 	}
-=======
-	uploadQueue := lfs.NewUploadQueue(len(oids), totalSize, pushDryRun, nil)
->>>>>>> 31133879
 
 	refs := make([]*git.Ref, len(refnames))
 	for i, name := range refnames {
@@ -170,13 +142,8 @@
 			return
 		}
 
-<<<<<<< HEAD
-		left, right := decodeRefs(string(refsData))
+		left, right, _ := decodeRefs(string(refsData))
 		if left == prePushDeleteBranch {
-=======
-		left, right, _ := decodeRefs(string(refsData))
-		if left == pushDeleteBranch {
->>>>>>> 31133879
 			return
 		}
 
